import flet as ft
import os
import sys
from pathlib import Path

# Add the src directory to the Python path
src_dir = Path(__file__).parent
sys.path.insert(0, str(src_dir))

from database import init_db, SessionLocal, Applicant
from database.models.init_database import get_schema_info
from core.cv_processor import CVProcessor
from core.search_engine import SearchEngine
from gui.main_window import MainWindow


def main(page: ft.Page):
    # Page configuration
    page.title = "CV Matching System"
    page.window_width = 1200
    page.window_height = 800
    page.window_resizable = True
    page.theme_mode = ft.ThemeMode.LIGHT

    try:
        # Initialize database with automatic migration
        print("Initializing database with automatic migration...")
        if not init_db():
            print("Normal initialization failed, trying with force recreation...")
            if not init_db(force_recreate=True):
                raise Exception("Failed to initialize database even after recreation")
        
        # Show schema info for debugging
        print("\nCurrent database schema:")
        schema_info = get_schema_info()
        for table, info in schema_info.items():
            print(f"  {table}: {info['column_count']} columns")
            for col_name, col_type in info['columns'].items():
                print(f"    - {col_name}: {col_type}")
        
        # Test database connection
        print("\nTesting database connection...")
        db = SessionLocal()
        try:
            # Test query
            result = db.query(Applicant).first()
            print("Database connection successful")
            if result:
                print(f"   Found existing applicant: {result.name}")
            else:
                print("   No applicants in database yet")
        except Exception as e:
            print(f"Database test failed: {e}")
            # The auto-migration should have fixed this, but let's try once more
            db.close()
            print("Trying force recreation...")
            init_db(force_recreate=True)
            db = SessionLocal()
            db.query(Applicant).first()
            print("Database connection successful after recreation")
        finally:
            db.close()
        
        print("Initializing CV processor...")
        cv_processor = CVProcessor()
        
        print("Initializing search engine...")
        search_engine = SearchEngine()

        try:
<<<<<<< HEAD
            print("Reading CVs...")
            cv_processor.process_csv_resumes
        except Exception as e:
            print(f"Error reading CVs: {e}")
=======
            print("Reading CVs")
            cv_processor.process_csv_resumes()
        except Exception as e:
            print(f"Error reading CVs: {e}")
            raise
        
        print("CV processor initialized successfully")
>>>>>>> e4c1be4e

        print("Creating main window...")
        # Create main window - pass SessionLocal instead of db_manager
        main_window = MainWindow(page, SessionLocal, cv_processor, search_engine)

        # Add main window to page
        page.add(main_window.build())
        print("Application initialized successfully!")
        
    except Exception as e:
        print(f"Error initializing application: {e}")
        # Show error page
        error_content = ft.Column([
            ft.Container(
                content=ft.Column([
                    ft.Text("Application Initialization Error", size=24, weight=ft.FontWeight.BOLD),
                    ft.Text(f"Error: {str(e)}", size=16, color=ft.Colors.RED),
                    ft.Text("Please ensure MySQL is running and check your credentials.", size=14, color=ft.Colors.GREY_600),
                    ft.ElevatedButton("Retry", on_click=lambda e: page.window_close())
                ], horizontal_alignment=ft.CrossAxisAlignment.CENTER),
                padding=50,
                alignment=ft.alignment.center
            )
        ], expand=True)
        
        page.add(error_content)

if __name__ == "__main__":
    ft.app(target=main)<|MERGE_RESOLUTION|>--- conflicted
+++ resolved
@@ -68,20 +68,12 @@
         search_engine = SearchEngine()
 
         try:
-<<<<<<< HEAD
             print("Reading CVs...")
             cv_processor.process_csv_resumes
         except Exception as e:
             print(f"Error reading CVs: {e}")
-=======
-            print("Reading CVs")
-            cv_processor.process_csv_resumes()
-        except Exception as e:
-            print(f"Error reading CVs: {e}")
-            raise
         
         print("CV processor initialized successfully")
->>>>>>> e4c1be4e
 
         print("Creating main window...")
         # Create main window - pass SessionLocal instead of db_manager
