import flet as ft
from typing import Dict
from gui.components.upload_section import UploadSection
from gui.components.search_section import SearchSection
from gui.components.results_section import ResultsSection
from gui.components.detail_view import DetailView
from database import Applicant

class MainWindow:
    """Main window for CV matching application"""
    
    def __init__(self, page: ft.Page, session_factory, cv_processor, search_engine):
        self.page = page
        self.session_factory = session_factory  # SQLAlchemy SessionLocal
        self.cv_processor = cv_processor
        self.search_engine = search_engine
        
        # Initialize components
        try:
            self.upload_section = UploadSection(self.page, self.cv_processor, self.on_cv_uploaded)
            self.search_section = SearchSection(self.page, self.search_engine, self.on_search_performed)
            self.results_section = ResultsSection(self.page, self.on_result_selected)
            self.detail_view = DetailView(self.page, self.on_back_to_results)
        except Exception as e:
            print(f"Error initializing components: {e}")
            # Create fallback UI if components fail
            self.components_initialized = False
        else:
            self.components_initialized = True
        
        # Current view state
        self.current_view = "main"
        self.search_results = []
        
        # Main container
        self.main_container = ft.Container()
        
        # Check database connection on startup
        self._check_database_connection()
    
    def _check_database_connection(self):
        """Check if database connection is working"""
        try:
            db = self.session_factory()
            db.query(Applicant).first()
            db.close()
            print("Database connection verified")
        except Exception as e:
            print(f"Database connection failed: {e}")

    def build(self) -> ft.Control:
        """Build the main window interface"""
        if not self.components_initialized:
            return self._build_error_view()
        return self._build_main_view()
    
    def _build_error_view(self) -> ft.Control:
        """Build error view when components fail to initialize"""
        return ft.Column([
            ft.Container(
                content=ft.Column([
                    ft.Text("Application Error", size=24, weight=ft.FontWeight.BOLD),
                    ft.Text("Failed to initialize application components.", size=16),
                    ft.Text("Please check the console for error details.", size=14, color=ft.Colors.GREY_600),
                ], horizontal_alignment=ft.CrossAxisAlignment.CENTER),
                padding=50,
                alignment=ft.alignment.center
            )
        ], expand=True)
    
    def _build_main_view(self) -> ft.Control:
        """Build the main view with upload and search"""
        return ft.Column([
            # Header
            ft.Container(
                content=ft.Row([
                    ft.Text("CV Matching System", size=24, weight=ft.FontWeight.BOLD),
                ], alignment=ft.MainAxisAlignment.CENTER),
                padding=20,
                bgcolor=ft.Colors.BLUE_50,
                border_radius=10,
                margin=ft.Margin(0, 0, 0, 20)
            ),
            
            # Main content - Make scrollable
            ft.Container(
                content=ft.Row([
                    # Left side - Upload section
                    ft.Container(
                        content=ft.Column([
                            self.upload_section.build()
                        ], scroll=ft.ScrollMode.AUTO),
                        width=400,
                        padding=20,
                        border=ft.border.all(1, ft.Colors.GREY_300),
                        border_radius=10,
                        height=600  # Fixed height to enable scrolling
                    ),
                    
                    # Right side - Search section and results
                    ft.Container(
                        content=ft.Column([
                            self.search_section.build(),
                            ft.Divider(height=20),
                            self.results_section.build()
                        ], scroll=ft.ScrollMode.AUTO),
                        expand=True,
                        padding=20,
                        border=ft.border.all(1, ft.Colors.GREY_300),
                        border_radius=10,
                        margin=ft.Margin(20, 0, 0, 0),
                        height=600  # Fixed height to enable scrolling
                    )
                ], expand=True, scroll=ft.ScrollMode.AUTO),
                expand=True
            ),
            
            # Footer
            ft.Container(
                content=ft.Text(
                    "CV Matching System - Tubes 3 Strategi dan Algoritma",
                    size=12,
                    color=ft.Colors.GREY_600
                ),
                alignment=ft.alignment.center,
                padding=10
            )
        ], expand=True, scroll=ft.ScrollMode.AUTO)
    
    def _build_detail_view(self, applicant_data: Dict) -> ft.Control:
        """Build detailed view for selected applicant"""
        return self.detail_view.build(applicant_data)
    
    def on_cv_uploaded(self, success: bool, message: str):
        """Handle CV upload completion"""
        if success:
            self.page.snack_bar = ft.SnackBar(
                content=ft.Text(f"Success: {message}"),
                bgcolor=ft.Colors.GREEN_100
            )
        else:
            self.page.snack_bar = ft.SnackBar(
                content=ft.Text(f"Error: {message}"),
                bgcolor=ft.Colors.RED_100
            )
        self.page.snack_bar.open = True
        self.page.update()
    
    def on_search_performed(self, results: Dict):
        """Handle search completion"""
        self.search_results = results
        self.results_section.update_results(results)
        
        # Show search timing info
        timing_message = f"Search completed in {results['total_time']:.3f}s"
        if results['exact_match_time'] > 0:
            timing_message += f" (Exact: {results['exact_match_time']:.3f}s"
        if results['fuzzy_match_time'] > 0:
            timing_message += f", Fuzzy: {results['fuzzy_match_time']:.3f}s)"
        else:
            timing_message += ")"
        
        self.page.snack_bar = ft.SnackBar(
            content=ft.Text(timing_message),
            bgcolor=ft.Colors.BLUE_100
        )
        self.page.snack_bar.open = True
        self.page.update()
        
    def on_result_selected(self, applicant_id: int):
        """Handle result selection"""
        try:
            db = self.session_factory()
            try:
                applicant = db.query(Applicant).filter(Applicant.id == applicant_id).first()
                if applicant:
                    applicant_data = applicant.to_dict()  # Ensure this method exists and works
                    
                    # Prepare the detail view content
                    detail_view_content = self.detail_view.build(applicant_data)
                    
                    self.current_view = "detail"
                    self.page.clean()  # Clear all existing content from the page
                    self.page.add(detail_view_content)  # Add the new detail view
                    self.page.update()
                else:
                    self.page.snack_bar = ft.SnackBar(
                        content=ft.Text(f"Applicant with ID {applicant_id} not found."),
                        bgcolor=ft.Colors.YELLOW_200
                    )
                    self.page.snack_bar.open = True
                    self.page.update()
                    print(f"Applicant with ID {applicant_id} not found") # Keep console log for debugging
            finally:
                db.close()
        except Exception as e:
            self.page.snack_bar = ft.SnackBar(
                content=ft.Text(f"Error loading applicant details: {str(e)}"),
                bgcolor=ft.Colors.RED_100
            )
            self.page.snack_bar.open = True
            self.page.update()
            print(f"Error loading applicant details: {e}") # Keep console log

    def on_back_to_results(self):
        """Handle back button from detail view"""
        self.current_view = "main"
        main_view_content = self._build_main_view() # This builds your main layout
        
        self.page.clean()
        self.page.add(main_view_content)
        
        # Restore search results if they exist after the main view is added
        if hasattr(self, 'search_results') and self.search_results and self.components_initialized:
            # Assuming results_section is part of what _build_main_view recreates
            # You might need to access it through the newly built main_view_content if it's not directly self.results_section
            # For simplicity, if _build_main_view uses self.results_section directly, this is fine:
            self.results_section.update_results(self.search_results) 
        
<<<<<<< HEAD
        self.page.update()
=======
        self.page.update()
>>>>>>> e4c1be4e
<|MERGE_RESOLUTION|>--- conflicted
+++ resolved
@@ -217,8 +217,4 @@
             # For simplicity, if _build_main_view uses self.results_section directly, this is fine:
             self.results_section.update_results(self.search_results) 
         
-<<<<<<< HEAD
         self.page.update()
-=======
-        self.page.update()
->>>>>>> e4c1be4e
