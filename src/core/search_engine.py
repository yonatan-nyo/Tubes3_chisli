--- conflicted
+++ resolved
@@ -699,7 +699,6 @@
 
             # Only include applicants with at least one match
             if matches:
-<<<<<<< HEAD
                 results[applicant_id] = {
                     'applicant': applicant,
                     'exact_matches': matches,
@@ -708,15 +707,6 @@
                     'total_fuzzy_matches': 0,
                     'overall_score': total_pattern_occurrences
                 }
-=======
-                results[applicant_id] = {'applicant': applicant,
-                                         'exact_matches': matches,
-                                         'total_exact_matches': total_matches,
-                                         'fuzzy_matches': {},
-                                         'total_fuzzy_matches': 0,
-                                         'overall_score': total_matches
-                                         }
->>>>>>> 6ca34c83
 
         return results
 
